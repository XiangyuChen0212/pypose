import torch as torch
import torch.nn as nn
import pypose as pp
from torch.autograd.functional import jacobian


class System(nn.Module):
    r'''
    The base class of a general discrete-time system dynamics model.
    
    The state transision function :math:`\mathbf{f}` and observation function
    :math:`\mathbf{g}` are given by:

    .. math::
        \begin{aligned}
            \mathbf{x}_{k+1} &= \mathbf{f}(\mathbf{x}_k, \mathbf{u}_k, t_k), \\
            \mathbf{y}_{k}   &= \mathbf{g}(\mathbf{x}_k, \mathbf{u}_k, t_k), 
        \end{aligned}

    where :math:`k`, :math:`\mathbf{x}`, :math:`\mathbf{u}`, :math:`\mathbf{y}` are the time
    step, state(s), input(s), and observation(s), respectively.

    Note:
        To use the class, users need to inherit this class and define methods
        :obj:`state_transition` and :obj:`observation`, which are automatically called by
        internal :obj:`forward` method.
        The system timestamp (starting from **0**) is also self-added automatically once
        the :obj:`forward` method is called.

    Note:

        This class provides automatic **linearlization** at a reference point
        :math:`\chi^*=(\mathbf{x}^*, \mathbf{u}^*, t^*)` along a trajectory.
        One can directly call those linearized system matrices as properties including
        :obj:`A`, :obj:`B`, :obj:`C`, :obj:`D`, :obj:`c1`, and :obj:`c2`, after calling
        a method :obj:`set_refpoint`.

        Consider a point
        :math:`\chi=(\mathbf{x}^*+\delta\mathbf{x}, \mathbf{u}^*+\delta\mathbf{u}, t^*)` near
        :math:`\chi^*`. We have

        .. math::
            \begin{aligned}
            \mathbf{f}(\mathbf{x}, \mathbf{u}, t^*) &\approx \mathbf{f}(\mathbf{x}^*, 
                \mathbf{u}^*, t^*) +  \left. \frac{\partial \mathbf{f}}{\partial \mathbf{x}}
                \right|_{\chi^*} \delta \mathbf{x} + \left. \frac{\partial \mathbf{f}} 
                {\partial \mathbf{u}} \right|_{\chi^*} \delta \mathbf{u} \\
            &= \mathbf{f}(\mathbf{x}^*, \mathbf{u}^*, t^*) + \mathbf{A}(\mathbf{x} 
                - \mathbf{x}^*) + \mathbf{B}(\mathbf{u}-\mathbf{u}^*) \\
            &= \mathbf{A}\mathbf{x} + \mathbf{B}\mathbf{u} + \mathbf{c}_1
            \end{aligned}

        and

        .. math::
            \mathbf{g}(\mathbf{x}, \mathbf{u}, t^*) \approx \mathbf{C}\mathbf{x} \
                        + \mathbf{D}\mathbf{u} + \mathbf{c}_2

        The notion of linearization is slightly different from that in dynamical system
        theory. First, the linearization can be done for arbitrary point(s), not limit to
        the equilibrium point(s), and therefore the extra constant terms :math:`\mathbf{c}_1`
        and :math:`\mathbf{c}_2` are produced. Second, the linearized equations are represented
        by the full states and inputs: :math:`\mathbf{x}` and :math:`\mathbf{u}`, rather than 
        the perturbation format: :math:`\delta \mathbf{x}` and :math:`\delta \mathbf{u}`
        so that the model is consistent with, e.g., the LTI model and the iterative LQR
        solver. More details go to :meth:`LTI`.

    Example:

        A simple linear time-varying system.  Here we just show an example for advancing one
        time step of the system at a given time step and computing the linearization.
        For generating one trajecotry given a series of inputs and advanced use of linearization,
        see the `examples` folder.

        >>> import math
        >>> import pypose as pp
        >>> import torch
        >>> class Floquet(pp.module.System):
        ...     def __init__(self):
        ...         super(Floquet, self).__init__()
        ...
        ...     def state_transition(self, state, input, t):
        ...         cc = torch.cos(2 * math.pi * t / 100)
        ...         ss = torch.sin(2 * math.pi * t / 100)
        ...         A = torch.tensor([[   1., cc/10],
        ...                           [cc/10,    1.]])
        ...         B = torch.tensor([[ss],
        ...                           [1.]])
        ...         return state.matmul(A) + B.matmul(input)
        ...
        ...     def observation(self, state, input, t):
        ...         return state + t
        ...
        >>> solver = Floquet()
        >>> time_curr = 8 # We start from t = 8, and advance one step to t = 9
        >>> input = torch.sin(2 * math.pi * torch.tensor(time_curr) / 50)
        >>> state_curr = torch.tensor([1., 1.])
        >>> solver.reset(t = time_curr)
        >>> state_next, obser_curr = solver(state_curr, input)
        ... 
        >>> solver.set_refpoint()
        >>> print(state_next)
        >>> print(obser_curr)
        >>> print(solver.A)
        >>> print(solver.B)
        tensor([1.4944, 1.9320])
        tensor([9., 9.])
        tensor([[1.0000, 0.0844],
                [0.0844, 1.0000]])
        tensor([[0.5358],
                [1.0000]])
<<<<<<< HEAD

=======
    
>>>>>>> f8c141f5
    Note:
        More practical examples can be found at `examples/module/dynamics
        <https://github.com/pypose/pypose/tree/main/examples/module/dynamics>`_.
    '''

    def __init__(self):
        super().__init__()
        self.jacargs = {'vectorize':True, 'strategy':'reverse-mode'}
        self.register_buffer('_t',torch.zeros(1))
        self.register_forward_hook(self.forward_hook)

    def forward_hook(self, module, inputs, outputs):
        r'''
        Automatically advances the time step.
        '''
        self._t.add_(1)

    def forward(self, state, input):
        r'''
        Defines the computation performed at every call that advances the system by one time step.

        Note:
            The :obj:`forward` method implicitly increments the time step via :obj:`forward_hook`.
            :obj:`state_transition` and :obj:`observation` still accept time for the flexiblity
            such as time-varying system. One can directly access the current system time via the
            property :obj:`systime`.
        '''
        self.state, self.input = torch.atleast_1d(state), torch.atleast_1d(input)
        return self.state_transition(self.state, self.input, self.systime), \
            self.observation(self.state, self.input, self.systime)

    def state_transition(self, state, input, t=None):
        r'''
        Args:
            state (:obj:`Tensor`): The state of the dynamical system
            input (:obj:`Tensor`): The input to the dynamical system
            t (:obj:`Tensor`): The time step of the dynamical system.  Default: ``None``.

        Returns:
            Tensor: The state of the system at next time step

        Note:
            The users need to define this method and can access the current time via the property
            :obj:`systime`.
        '''
        raise NotImplementedError("The users need to define their own state transition method")

    def observation(self, state, input, t=None):
        r'''
        Args:
            state (:obj:`Tensor`): The state of the dynamical system
            input (:obj:`Tensor`): The input to the dynamical system
            t (:obj:`Tensor`): The time step of the dynamical system.  Default: ``None``.

        Returns:
            Tensor: The observation of the system at the current step

        Note:
            The users need to define this method and can access the current system time via the
            property :obj:`systime`.
        '''
        raise NotImplementedError("The users need to define their own observation method")

    def reset(self, t=0):
        self._t.fill_(t)

    def set_refpoint(self, state=None, input=None, t=None):
        r'''
        Function to set the reference point for linearization.

        Args: 
            state (:obj:`Tensor`): The reference state of the dynamical system. If ``None``,
                the the most recent state is taken. Default: ``None``.
            input (:obj:`Tensor`): The reference input to the dynamical system. If ``None``,
                the the most recent input is taken. Default: ``None``.
            t (:obj:`Tensor`): The reference time step of the dynamical system. If ``None``,
                the the most recent timestamp is taken. Default: ``None``.

        Returns:
            None

        Warning:
            For nonlinear systems, the users have to call this function before getting the
            linearized system.
        '''
        self._ref_state = torch.tensor(self.state) if state is None else torch.atleast_1d(state)
        self._ref_input = torch.tensor(self.input) if input is None else torch.atleast_1d(input)
        self._ref_t = self.systime if t is None else t
        self._ref_f = self.state_transition(self._ref_state, self._ref_input, self._ref_t)
        self._ref_g = self.observation(self._ref_state, self._ref_input, self._ref_t)

    @property
    def systime(self):
        r'''
            System time, automatically advanced by :obj:`forward_hook`.
        '''
        return self._t

    @property
    def A(self):
        r'''
        Linear/linearized system state matrix.

        .. math::
            \mathbf{A} = \left. \frac{\partial \mathbf{f}}{\partial \mathbf{x}} \right|_{\chi^*}
        '''
        func = lambda x: self.state_transition(x, self._ref_input, self._ref_t)
        return jacobian(func, self._ref_state, **self.jacargs)

    @property
    def B(self):
        r'''
        Linear/linearized system input matrix.

        .. math::
            \mathbf{B} = \left. \frac{\partial \mathbf{f}}{\partial \mathbf{u}} \right|_{\chi^*}
        '''
        func = lambda x: self.state_transition(self._ref_state, x, self._ref_t)
        return jacobian(func, self._ref_input, **self.jacargs)

    @property
    def C(self):
        r'''
        Linear/linearized system output matrix.

        .. math::
            \mathbf{C} = \left. \frac{\partial \mathbf{g}}{\partial \mathbf{x}} \right|_{\chi^*}
        '''
        func = lambda x: self.observation(x, self._ref_input, self._ref_t)
        return jacobian(func, self._ref_state, **self.jacargs)
 
    @property
    def D(self):
        r'''
        Linear/Linearized system observation matrix.

        .. math::
            \mathbf{D} = \left. \frac{\partial \mathbf{g}}
                                {\partial \mathbf{u}} \right|_{\chi^*}
        '''
        func = lambda x: self.observation(self._ref_state, x, self._ref_t)
        return jacobian(func, self._ref_input, **self.jacargs)

    @property
    def c1(self):
        r'''
        Constant term generated by state-transition.

        .. math::
            \mathbf{c}_1 = \mathbf{f}(\mathbf{x}^*, \mathbf{u}^*, t^*)
                           - \mathbf{A}\mathbf{x}^* - \mathbf{B}\mathbf{u}^*
        '''
        # Potential performance loss here - self.A and self.B involves jacobian eval
        return self._ref_f - self._ref_state.matmul(self.A.mT) - self._ref_input.matmul(self.B.mT)
    
    @property
    def c2(self):
        r'''
        Constant term generated by observation.

        .. math::
            \mathbf{c}_2 = \mathbf{g}(\mathbf{x}^*, \mathbf{u}^*, t^*)
                           - \mathbf{C}\mathbf{x}^* - \mathbf{D}\mathbf{u}^*
        '''
        # Potential performance loss here - self.C and self.D involves jacobian eval
        return self._ref_g - self._ref_state.matmul(self.C.mT) - self._ref_input.matmul(self.D.mT)


class LTI(System):
    r'''
    Discrete-time Linear Time-Invariant (LTI) system.
    
    Args:
        A (:obj:`Tensor`): The state matrix of LTI system.
        B (:obj:`Tensor`): The input matrix of LTI system.
        C (:obj:`Tensor`): The output matrix of LTI system.
        D (:obj:`Tensor`): The observation matrix of LTI system,
        c1 (:obj:`Tensor`): The constant input of LTI system,
        c2 (:obj:`Tensor`): The constant output of LTI system.

    A linear time-invariant lumped system can be described by state-space equation of the form:

    .. math::
        \begin{align*}
            \mathbf{z} = \mathbf{A}\mathbf{x} + \mathbf{B}\mathbf{u} + \mathbf{c}_1 \\
            \mathbf{y} = \mathbf{C}\mathbf{x} + \mathbf{D}\mathbf{u} + \mathbf{c}_2 \\
        \end{align*}

    where :math:`\mathbf{x}` and :math:`\mathbf{u}` are state and input of the current
    timestamp of LTI system.

    Note:
        The variables including state and input are row vectors, which is the last dimension of
        a Tensor. :obj:`A`, :obj:`B`, :obj:`C`, :obj:`D`, :obj:`x`, :obj:`u` could be a single
        matrix or batched matrices. In the batch case, their dimensions must be consistent so that
        they can be multiplied for each channel.

    Example:
        >>> A = torch.randn(2, 3, 3)
        >>> B = torch.randn(2, 3, 2)
        >>> C = torch.randn(2, 3, 3)
        >>> D = torch.randn(2, 3, 2)
        >>> c1 = torch.randn(2, 1, 3)
        >>> c2 = torch.randn(2, 1, 3)
        >>> state = torch.randn(2, 1, 3)
        >>> input = torch.randn(2, 1, 2)
        >>> lti = pp.module.LTI(A, B, C, D, c1, c2)
        >>> lti(state, input)
        tensor([[[-8.5639,  0.0523, -0.2576]],
                [[ 4.1013, -1.5452, -0.0233]]]), 
        tensor([[[-3.5780, -2.2970, -2.9314]], 
                [[-0.4358,  1.7306,  2.7514]]]))

    Note:
        In this general example, all variables are in a batch. User definable as appropriate.
<<<<<<< HEAD

=======
    
>>>>>>> f8c141f5
    Note:
        More practical examples can be found at `examples/module/dynamics
        <https://github.com/pypose/pypose/tree/main/examples/module/dynamics>`_.
    '''
    
    def __init__(self, A, B, C, D, c1=None, c2=None):
        super(LTI, self).__init__()
        assert A.ndim in (2, 3), "Invalid System Matrices dimensions"
        assert A.ndim == B.ndim == C.ndim == D.ndim, "Invalid System Matrices dimensions"
        self.A, self.B, self.C, self.D = A, B, C, D
        self.c1, self.c2 = c1, c2
    
    def forward(self, state, input):
        r'''
        Perform one step advance for the LTI system.

        '''
        if self.A.ndim >= 3:
            assert self.A.ndim == state.ndim == input.ndim,  "Invalid System Matrices dimensions"

        return super(LTI, self).forward(state, input)

    def state_transition(self, state, input, t=None):
        r'''
        Perform one step of LTI state transition.

        .. math::
            \mathbf{z} = \mathbf{A}\mathbf{x} + \mathbf{B}\mathbf{u} + \mathbf{c}_1 \\

        '''
        return state.matmul(self.A.mT) + input.matmul(self.B.mT) + self.c1

    def observation(self, state, input, t=None):
        r'''
        Return the observation of LTI system at current time step.

        .. math::
            \mathbf{y} = \mathbf{C}\mathbf{x} + \mathbf{D}\mathbf{u} + \mathbf{c}_2 \\
        '''
        return state.matmul(self.C.mT) + input.matmul(self.D.mT) + self.c2

    @property
    def A(self):
        r'''
        System state matrix :obj:`A`
        '''
        return self._A

    @A.setter
    def A(self, A):
        self._A = A

    @property
    def B(self):
        r'''
        System input matrix :obj:`B`
        '''
        return self._B

    @B.setter
    def B(self, B):
        self._B = B

    @property
    def C(self):
        r'''
        System output matrix :obj:`C`
        '''
        return self._C

    @C.setter
    def C(self, C):
        self._C = C

    @property
    def D(self):
        r'''
        System observation matrix :obj:`D`
        '''
        return self._D

    @D.setter
    def D(self, D):
        self._D = D

    @property
    def c1(self):
        r'''
        Constant input :obj:`c1`
        '''
        return self._c1

    @c1.setter
    def c1(self, c1):
        self._c1 = c1

    @property
    def c2(self):
        r'''
        Constant output :obj:`c2`
        '''
        return self._c2

    @c2.setter
    def c2(self, c2):
        self._c2 = c2<|MERGE_RESOLUTION|>--- conflicted
+++ resolved
@@ -5,7 +5,7 @@
 
 
 class System(nn.Module):
-    r'''
+    r"""
     The base class of a general discrete-time system dynamics model.
     
     The state transision function :math:`\mathbf{f}` and observation function
@@ -109,11 +109,7 @@
                 [0.0844, 1.0000]])
         tensor([[0.5358],
                 [1.0000]])
-<<<<<<< HEAD
-
-=======
     
->>>>>>> f8c141f5
     Note:
         More practical examples can be found at `examples/module/dynamics
         <https://github.com/pypose/pypose/tree/main/examples/module/dynamics>`_.
@@ -121,18 +117,18 @@
 
     def __init__(self):
         super().__init__()
-        self.jacargs = {'vectorize':True, 'strategy':'reverse-mode'}
-        self.register_buffer('_t',torch.zeros(1))
+        self.jacargs = {"vectorize": True, "strategy": "reverse-mode"}
+        self.register_buffer("_t", torch.zeros(1))
         self.register_forward_hook(self.forward_hook)
 
     def forward_hook(self, module, inputs, outputs):
-        r'''
+        r"""
         Automatically advances the time step.
-        '''
+        """
         self._t.add_(1)
 
     def forward(self, state, input):
-        r'''
+        r"""
         Defines the computation performed at every call that advances the system by one time step.
 
         Note:
@@ -140,13 +136,15 @@
             :obj:`state_transition` and :obj:`observation` still accept time for the flexiblity
             such as time-varying system. One can directly access the current system time via the
             property :obj:`systime`.
-        '''
+        """
         self.state, self.input = torch.atleast_1d(state), torch.atleast_1d(input)
-        return self.state_transition(self.state, self.input, self.systime), \
-            self.observation(self.state, self.input, self.systime)
+        return (
+            self.state_transition(self.state, self.input, self.systime),
+            self.observation(self.state, self.input, self.systime),
+        )
 
     def state_transition(self, state, input, t=None):
-        r'''
+        r"""
         Args:
             state (:obj:`Tensor`): The state of the dynamical system
             input (:obj:`Tensor`): The input to the dynamical system
@@ -158,11 +156,13 @@
         Note:
             The users need to define this method and can access the current time via the property
             :obj:`systime`.
-        '''
-        raise NotImplementedError("The users need to define their own state transition method")
+        """
+        raise NotImplementedError(
+            "The users need to define their own state transition method"
+        )
 
     def observation(self, state, input, t=None):
-        r'''
+        r"""
         Args:
             state (:obj:`Tensor`): The state of the dynamical system
             input (:obj:`Tensor`): The input to the dynamical system
@@ -174,14 +174,16 @@
         Note:
             The users need to define this method and can access the current system time via the
             property :obj:`systime`.
-        '''
-        raise NotImplementedError("The users need to define their own observation method")
+        """
+        raise NotImplementedError(
+            "The users need to define their own observation method"
+        )
 
     def reset(self, t=0):
         self._t.fill_(t)
 
     def set_refpoint(self, state=None, input=None, t=None):
-        r'''
+        r"""
         Function to set the reference point for linearization.
 
         Args: 
@@ -198,92 +200,106 @@
         Warning:
             For nonlinear systems, the users have to call this function before getting the
             linearized system.
-        '''
-        self._ref_state = torch.tensor(self.state) if state is None else torch.atleast_1d(state)
-        self._ref_input = torch.tensor(self.input) if input is None else torch.atleast_1d(input)
+        """
+        self._ref_state = (
+            torch.tensor(self.state) if state is None else torch.atleast_1d(state)
+        )
+        self._ref_input = (
+            torch.tensor(self.input) if input is None else torch.atleast_1d(input)
+        )
         self._ref_t = self.systime if t is None else t
-        self._ref_f = self.state_transition(self._ref_state, self._ref_input, self._ref_t)
+        self._ref_f = self.state_transition(
+            self._ref_state, self._ref_input, self._ref_t
+        )
         self._ref_g = self.observation(self._ref_state, self._ref_input, self._ref_t)
 
     @property
     def systime(self):
-        r'''
+        r"""
             System time, automatically advanced by :obj:`forward_hook`.
-        '''
+        """
         return self._t
 
     @property
     def A(self):
-        r'''
+        r"""
         Linear/linearized system state matrix.
 
         .. math::
             \mathbf{A} = \left. \frac{\partial \mathbf{f}}{\partial \mathbf{x}} \right|_{\chi^*}
-        '''
+        """
         func = lambda x: self.state_transition(x, self._ref_input, self._ref_t)
         return jacobian(func, self._ref_state, **self.jacargs)
 
     @property
     def B(self):
-        r'''
+        r"""
         Linear/linearized system input matrix.
 
         .. math::
             \mathbf{B} = \left. \frac{\partial \mathbf{f}}{\partial \mathbf{u}} \right|_{\chi^*}
-        '''
+        """
         func = lambda x: self.state_transition(self._ref_state, x, self._ref_t)
         return jacobian(func, self._ref_input, **self.jacargs)
 
     @property
     def C(self):
-        r'''
+        r"""
         Linear/linearized system output matrix.
 
         .. math::
             \mathbf{C} = \left. \frac{\partial \mathbf{g}}{\partial \mathbf{x}} \right|_{\chi^*}
-        '''
+        """
         func = lambda x: self.observation(x, self._ref_input, self._ref_t)
         return jacobian(func, self._ref_state, **self.jacargs)
- 
+
     @property
     def D(self):
-        r'''
+        r"""
         Linear/Linearized system observation matrix.
 
         .. math::
             \mathbf{D} = \left. \frac{\partial \mathbf{g}}
                                 {\partial \mathbf{u}} \right|_{\chi^*}
-        '''
+        """
         func = lambda x: self.observation(self._ref_state, x, self._ref_t)
         return jacobian(func, self._ref_input, **self.jacargs)
 
     @property
     def c1(self):
-        r'''
+        r"""
         Constant term generated by state-transition.
 
         .. math::
             \mathbf{c}_1 = \mathbf{f}(\mathbf{x}^*, \mathbf{u}^*, t^*)
                            - \mathbf{A}\mathbf{x}^* - \mathbf{B}\mathbf{u}^*
-        '''
+        """
         # Potential performance loss here - self.A and self.B involves jacobian eval
-        return self._ref_f - self._ref_state.matmul(self.A.mT) - self._ref_input.matmul(self.B.mT)
-    
+        return (
+            self._ref_f
+            - self._ref_state.matmul(self.A.mT)
+            - self._ref_input.matmul(self.B.mT)
+        )
+
     @property
     def c2(self):
-        r'''
+        r"""
         Constant term generated by observation.
 
         .. math::
             \mathbf{c}_2 = \mathbf{g}(\mathbf{x}^*, \mathbf{u}^*, t^*)
                            - \mathbf{C}\mathbf{x}^* - \mathbf{D}\mathbf{u}^*
-        '''
+        """
         # Potential performance loss here - self.C and self.D involves jacobian eval
-        return self._ref_g - self._ref_state.matmul(self.C.mT) - self._ref_input.matmul(self.D.mT)
+        return (
+            self._ref_g
+            - self._ref_state.matmul(self.C.mT)
+            - self._ref_input.matmul(self.D.mT)
+        )
 
 
 class LTI(System):
-    r'''
+    r"""
     Discrete-time Linear Time-Invariant (LTI) system.
     
     Args:
@@ -329,11 +345,7 @@
 
     Note:
         In this general example, all variables are in a batch. User definable as appropriate.
-<<<<<<< HEAD
-
-=======
     
->>>>>>> f8c141f5
     Note:
         More practical examples can be found at `examples/module/dynamics
         <https://github.com/pypose/pypose/tree/main/examples/module/dynamics>`_.
@@ -342,44 +354,48 @@
     def __init__(self, A, B, C, D, c1=None, c2=None):
         super(LTI, self).__init__()
         assert A.ndim in (2, 3), "Invalid System Matrices dimensions"
-        assert A.ndim == B.ndim == C.ndim == D.ndim, "Invalid System Matrices dimensions"
+        assert (
+            A.ndim == B.ndim == C.ndim == D.ndim
+        ), "Invalid System Matrices dimensions"
         self.A, self.B, self.C, self.D = A, B, C, D
         self.c1, self.c2 = c1, c2
-    
+
     def forward(self, state, input):
-        r'''
+        r"""
         Perform one step advance for the LTI system.
 
-        '''
+        """
         if self.A.ndim >= 3:
-            assert self.A.ndim == state.ndim == input.ndim,  "Invalid System Matrices dimensions"
+            assert (
+                self.A.ndim == state.ndim == input.ndim
+            ), "Invalid System Matrices dimensions"
 
         return super(LTI, self).forward(state, input)
 
     def state_transition(self, state, input, t=None):
-        r'''
+        r"""
         Perform one step of LTI state transition.
 
         .. math::
             \mathbf{z} = \mathbf{A}\mathbf{x} + \mathbf{B}\mathbf{u} + \mathbf{c}_1 \\
 
-        '''
+        """
         return state.matmul(self.A.mT) + input.matmul(self.B.mT) + self.c1
 
     def observation(self, state, input, t=None):
-        r'''
+        r"""
         Return the observation of LTI system at current time step.
 
         .. math::
             \mathbf{y} = \mathbf{C}\mathbf{x} + \mathbf{D}\mathbf{u} + \mathbf{c}_2 \\
-        '''
+        """
         return state.matmul(self.C.mT) + input.matmul(self.D.mT) + self.c2
 
     @property
     def A(self):
-        r'''
+        r"""
         System state matrix :obj:`A`
-        '''
+        """
         return self._A
 
     @A.setter
@@ -388,9 +404,9 @@
 
     @property
     def B(self):
-        r'''
+        r"""
         System input matrix :obj:`B`
-        '''
+        """
         return self._B
 
     @B.setter
@@ -399,9 +415,9 @@
 
     @property
     def C(self):
-        r'''
+        r"""
         System output matrix :obj:`C`
-        '''
+        """
         return self._C
 
     @C.setter
@@ -410,9 +426,9 @@
 
     @property
     def D(self):
-        r'''
+        r"""
         System observation matrix :obj:`D`
-        '''
+        """
         return self._D
 
     @D.setter
@@ -421,9 +437,9 @@
 
     @property
     def c1(self):
-        r'''
+        r"""
         Constant input :obj:`c1`
-        '''
+        """
         return self._c1
 
     @c1.setter
@@ -432,11 +448,52 @@
 
     @property
     def c2(self):
-        r'''
+        r"""
         Constant output :obj:`c2`
-        '''
+        """
         return self._c2
 
     @c2.setter
     def c2(self, c2):
-        self._c2 = c2+        self._c2 = c2
+
+
+class LTINoise(LTI):
+    r"""
+    Discrete-time Linear Time-Invariant (LTI) system with process and measurement noise. 
+    See :obj:`LTI` for more information.
+
+    Args:
+        Q (:obj:`Tensor`): The process noise covariance
+        R (:obj:`Tensor`): The measurement noise covariance
+    """
+
+    def __init__(self, A, B, C, D, Q, R, c1=None, c2=None):
+        super(LTINoise, self).__init__(A, B, C, D, c1, c2)
+        # both are square matricies
+        self.register_buffer("Q", torch.eye(A.shape) if Q is None else Q)
+        self.register_buffer("R", torch.eye(C.shape[0]) if R is None else R)
+
+    def state_transition(self, state, input):
+        r"""
+        Perform one step of LTI state transition.
+
+        .. math::
+            \mathbf{w} \sim (0, \mathbf{Q}) \\
+            \mathbf{z} = \mathbf{A}\mathbf{x} + \mathbf{B}\mathbf{u} + \mathbf{c}_1 + \mathbf{w}
+        
+        """
+        w = self.Q @ torch.randn(state.shape)  # gaussian noise
+        return super().state_transition(state, input) + w
+
+    def observation(self, state, input):
+        r"""
+        Return the observation of LTI system at current time step.
+
+        .. math::
+            \mathbf{v} \sim (0, \mathbf{R}) \\
+            \mathbf{y} = \mathbf{C}\mathbf{x} + \mathbf{D}\mathbf{u} + \mathbf{c}_2 + \mathbf{v}
+        
+        """
+        v = self.R @ torch.randn(self.R.shape)  # gaussian noise
+        return super().observation(state, input) + v