--- conflicted
+++ resolved
@@ -139,7 +139,6 @@
 
     def set_ref_point(self, state=None, input=None, t=None):
         r'''
-<<<<<<< HEAD
         Function to set the reference point for linearization.
 
         If `state = None` the reference point is the one from the last time step.
@@ -154,25 +153,6 @@
 
         Returns:
             None
-=======
-        Function to set the reference point about which the system is to be linearized.
-
-        When a `None` is given, the value from the last time step is used as
-        the reference point.
-
-        Parameters
-        ----------
-        state : Tensor
-                The state of the dynamical system.  Default: :obj:`None`.
-        input : Tensor
-                The input to the dynamical system.  Default: :obj:`None`.
-        t     : Tensor
-                The time step of the dynamical system.  Default: :obj:`None`.
-
-        Returns
-        ----------
-        None
->>>>>>> 79aa437e
         '''
         self._ref_state = torch.tensor(self.state) if state is None else torch.atleast_1d(state)
         self._ref_input = torch.tensor(self.input) if input is None else torch.atleast_1d(input)
